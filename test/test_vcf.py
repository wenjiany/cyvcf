import unittest
import doctest
import os
import commands
from StringIO import StringIO

import cyvcf
from cyvcf import utils

suite = doctest.DocTestSuite(cyvcf.parser)


def fh(fname):
    return file(os.path.join(os.path.dirname(__file__), fname))


class TestVcfSpecs(unittest.TestCase):

    def test_vcf_4_0(self):
        reader = cyvcf.Reader(fh('example-4.0.vcf'))
        assert reader.metadata['fileformat'] == 'VCFv4.0'

        # test we can walk the file at least
        for r in reader:

            if r.POS == 1230237:
                assert r.is_monomorphic
            else:
                assert not r.is_monomorphic

            if 'AF' in r.INFO:
                self.assertEqual(type(r.INFO['AF']),  type([]))

            for c in r:
                assert c

                # issue 19, in the example ref the GQ is length 1
                if c.called:
                    self.assertEqual(type(c.data['GQ']),  type(1))
                    if 'HQ' in c.data and c.data['HQ'] is not None:
                        self.assertEqual(type(c.data['HQ']),  type([]))



    def test_vcf_4_1(self):
        return
        reader = cyvcf.Reader(fh('example-4.1.vcf'))
        self.assertEqual(reader.metadata['fileformat'],  'VCFv4.1')

        # contigs were added in vcf4.1
        # probably need to add a reader.contigs attribute
        assert 'contig' in reader.metadata

        # test we can walk the file at least
        for r in reader:
            for c in r:
                assert c

        # asserting False while I work out what to check
        assert False

    def test_vcf_4_1_sv(self):
        return

        reader = cyvcf.Reader(fh('example-4.1-sv.vcf'))

        assert 'SVLEN' in reader.infos

        # test we can walk the file at least
        for r in reader:
            print r
            for c in r:
                print c
                assert c

        # asserting False while I work out what to check
        assert False


class TestGatkOutput(unittest.TestCase):

    filename = 'gatk.vcf'

    samples = ['BLANK', 'NA12878', 'NA12891', 'NA12892',
            'NA19238', 'NA19239', 'NA19240']
    formats = ['AD', 'DP', 'GQ', 'GT', 'PL']
    infos = ['AC', 'AF', 'AN', 'BaseQRankSum', 'DB', 'DP', 'DS',
            'Dels', 'FS', 'HRun', 'HaplotypeScore', 'InbreedingCoeff',
            'MQ', 'MQ0', 'MQRankSum', 'QD', 'ReadPosRankSum']

    n_calls = 37

    def setUp(self):
        self.reader = cyvcf.Reader(fh(self.filename))

    def testSamples(self):
        self.assertEqual(self.reader.samples, self.samples)

    def testFormats(self):
        self.assertEqual(set(self.reader.formats), set(self.formats))

    def testInfos(self):
        self.assertEqual(set(self.reader.infos), set(self.infos))


    def testCalls(self):
        n = 0

        for site in self.reader:
            n += 1
            self.assertEqual(len(site.samples), len(self.samples))


            # check sample name lookup
            for s in self.samples:
                assert site.genotype(s)

            # check ordered access
            self.assertEqual([x.sample for x in site.samples], self.samples)
        self.assertEqual(len(site.gt_phred_likelihoods), len(self.samples))
        self.assertEqual(n,  self.n_calls)


class TestFreebayesOutput(TestGatkOutput):

    filename = 'freebayes.vcf'
    formats = ['AO', 'DP', 'GL', 'GLE', 'GQ', 'GT', 'QA', 'QR', 'RO']
    infos = ['AB', 'ABP', 'AC', 'AF', 'AN', 'AO', 'BVAR', 'CIGAR',
            'DB', 'DP', 'DPRA', 'EPP', 'EPPR', 'HWE', 'LEN', 'MEANALT',
            'NUMALT', 'RPP', 'MQMR', 'ODDS', 'MQM', 'PAIREDR', 'PAIRED',
            'SAP', 'XRM', 'RO', 'REPEAT', 'XRI', 'XAS', 'XAI', 'SRP',
            'XAM', 'XRS', 'RPPR', 'NS', 'RUN', 'CpG', 'TYPE']
    n_calls = 104


    def testParse(self):
        reader = cyvcf.Reader(fh('freebayes.vcf'))
        print reader.samples
        self.assertEqual(len(reader.samples), 7)
        n = 0
        for r in reader:
            n+=1
            for x in r:
                assert x
        assert n == self.n_calls

class TestSamtoolsOutput(unittest.TestCase):

    def testParse(self):
        reader = cyvcf.Reader(fh('samtools.vcf'))

        self.assertEqual(len(reader.samples), 1)
        self.assertEqual(sum(1 for _ in reader), 11)


class Test1kg(unittest.TestCase):

    def testParse(self):
        reader = cyvcf.Reader(fh('1kg.vcf.gz'))

        self.assertEqual(len(reader.samples), 629)
        for _ in reader:
            pass


class TestWriter(unittest.TestCase):

    def testWrite(self):

        reader = cyvcf.Reader(fh('gatk.vcf'))
        out = StringIO()
        writer = cyvcf.Writer(out, reader)

        records = list(reader)

        map(writer.write_record, records)
        out.seek(0)
        reader2 = cyvcf.Reader(out)

        self.assertEquals(reader.samples, reader2.samples)
        self.assertEquals(reader.formats, reader2.formats)
        self.assertEquals(reader.infos, reader2.infos)

        for l, r in zip(records, reader2):
            self.assertEquals(l.samples, r.samples)

class TestRecord(unittest.TestCase):

    def test_num_calls(self):
        reader = cyvcf.Reader(fh('example-4.0.vcf'))
        for var in reader:
            num_calls = (var.num_hom_ref + var.num_hom_alt + \
                         var.num_het + var.num_unknown)
            self.assertEqual(len(var.samples), num_calls)

    def test_call_rate(self):
        reader = cyvcf.Reader(fh('example-4.0.vcf'))
        for var in reader:
            call_rate = var.call_rate
            if var.POS == 14370:
                self.assertEqual(3.0/3.0, call_rate)
            if var.POS == 17330:
                self.assertEqual(3.0/3.0, call_rate)
            if var.POS == 1110696:
                self.assertEqual(3.0/3.0, call_rate)
            if var.POS == 1230237:
                self.assertEqual(3.0/3.0, call_rate)
            elif var.POS == 1234567:
                self.assertEqual(2.0/3.0, call_rate)

    def test_aaf(self):
        reader = cyvcf.Reader(fh('example-4.0.vcf'))
        for var in reader:
            aaf = var.aaf
            if var.POS == 14370:
                self.assertEqual(3.0/6.0, aaf)
            if var.POS == 17330:
                self.assertEqual(1.0/6.0, aaf)
            if var.POS == 1110696:
                self.assertEqual(None, aaf)
            if var.POS == 1230237:
                self.assertEqual(0.0/6.0, aaf)
            elif var.POS == 1234567:
                self.assertEqual(None, aaf)

    def test_pi(self):
        reader = cyvcf.Reader(fh('example-4.0.vcf'))
        for var in reader:
            pi = var.nucl_diversity
            if var.POS == 14370:
                self.assertEqual(6.0/10.0, pi)
            if var.POS == 17330:
                self.assertEqual(1.0/3.0, pi)
            if var.POS == 1110696:
                self.assertEqual(None, pi)
            if var.POS == 1230237:
                self.assertEqual(0.0/6.0, pi)
            elif var.POS == 1234567:
                self.assertEqual(None, pi)

    def test_is_snp(self):
        reader = cyvcf.Reader(fh('example-4.0.vcf'))
        for var in reader:
            is_snp = var.is_snp
            if var.POS == 14370:
                self.assertEqual(True, is_snp)
            if var.POS == 17330:
                self.assertEqual(True, is_snp)
            if var.POS == 1110696:
                self.assertEqual(True, is_snp)
            if var.POS == 1230237:
                self.assertEqual(False, is_snp)
            elif var.POS == 1234567:
                self.assertEqual(False, is_snp)

    def test_is_indel(self):
        reader = cyvcf.Reader(fh('example-4.0.vcf'))
        for var in reader:
            is_indel = var.is_indel
            if var.POS == 14370:
                self.assertEqual(False, is_indel)
            if var.POS == 17330:
                self.assertEqual(False, is_indel)
            if var.POS == 1110696:
                self.assertEqual(False, is_indel)
            if var.POS == 1230237:
                self.assertEqual(True, is_indel)
            elif var.POS == 1234567:
                self.assertEqual(True, is_indel)

    def test_is_transition(self):
        reader = cyvcf.Reader(fh('example-4.0.vcf'))
        for var in reader:
            is_trans = var.is_transition
            if var.POS == 14370:
                self.assertEqual(True, is_trans)
            if var.POS == 17330:
                self.assertEqual(False, is_trans)
            if var.POS == 1110696:
                self.assertEqual(False, is_trans)
            if var.POS == 1230237:
                self.assertEqual(False, is_trans)
            elif var.POS == 1234567:
                self.assertEqual(False, is_trans)

    def test_is_deletion(self):
        reader = cyvcf.Reader(fh('example-4.0.vcf'))
        for var in reader:
            is_del = var.is_deletion
            if var.POS == 14370:
                self.assertEqual(False, is_del)
            if var.POS == 17330:
                self.assertEqual(False, is_del)
            if var.POS == 1110696:
                self.assertEqual(False, is_del)
            if var.POS == 1230237:
                self.assertEqual(True, is_del)
            elif var.POS == 1234567:
                self.assertEqual(False, is_del)

    def test_var_type(self):
        reader = cyvcf.Reader(fh('example-4.0.vcf'))
        for var in reader:
            type = var.var_type
            if var.POS == 14370:
                self.assertEqual("snp", type)
            if var.POS == 17330:
                self.assertEqual("snp", type)
            if var.POS == 1110696:
                self.assertEqual("snp", type)
            if var.POS == 1230237:
                self.assertEqual("indel", type)
            elif var.POS == 1234567:
                self.assertEqual("indel", type)
        # SV tests
        reader = cyvcf.Reader(fh('example-4.1-sv.vcf'))
        for var in reader:
            type = var.var_type
            if var.POS == 2827693:
                self.assertEqual("sv", type)
            if var.POS == 321682:
                self.assertEqual("sv", type)
            if var.POS == 14477084:
                self.assertEqual("sv", type)
            if var.POS == 9425916:
                self.assertEqual("sv", type)
            elif var.POS == 12665100:
                self.assertEqual("sv", type)
            elif var.POS == 18665128:
                self.assertEqual("sv", type)


    def test_var_subtype(self):
        reader = cyvcf.Reader(fh('example-4.0.vcf'))
        for var in reader:
            subtype = var.var_subtype
            if var.POS == 14370:
                self.assertEqual("ts", subtype)
            if var.POS == 17330:
                self.assertEqual("tv", subtype)
            if var.POS == 1110696:
                self.assertEqual("unknown", subtype)
            if var.POS == 1230237:
                self.assertEqual("del", subtype)
            elif var.POS == 1234567:
                self.assertEqual("unknown", subtype)
        # SV tests
        reader = cyvcf.Reader(fh('example-4.1-sv.vcf'))
        for var in reader:
            subtype = var.var_subtype
            if var.POS == 2827693:
                self.assertEqual("DEL", subtype)
            if var.POS == 321682:
                self.assertEqual("DEL", subtype)
            if var.POS == 14477084:
                self.assertEqual("DEL:ME:ALU", subtype)
            if var.POS == 9425916:
                self.assertEqual("INS:ME:L1", subtype)
            elif var.POS == 12665100:
                self.assertEqual("DUP", subtype)
            elif var.POS == 18665128:
                self.assertEqual("DUP:TANDEM", subtype)

    def test_is_sv(self):
        reader = cyvcf.Reader(fh('example-4.1-sv.vcf'))
        for var in reader:
            is_sv = var.is_sv
            if var.POS == 2827693:
                self.assertEqual(True, is_sv)
            if var.POS == 321682:
                self.assertEqual(True, is_sv)
            if var.POS == 14477084:
                self.assertEqual(True, is_sv)
            if var.POS == 9425916:
                self.assertEqual(True, is_sv)
            elif var.POS == 12665100:
                self.assertEqual(True, is_sv)
            elif var.POS == 18665128:
                self.assertEqual(True, is_sv)

        reader = cyvcf.Reader(fh('example-4.0.vcf'))
        for var in reader:
            is_sv = var.is_sv
            if var.POS == 14370:
                self.assertEqual(False, is_sv)
            if var.POS == 17330:
                self.assertEqual(False, is_sv)
            if var.POS == 1110696:
                self.assertEqual(False, is_sv)
            if var.POS == 1230237:
                self.assertEqual(False, is_sv)
            elif var.POS == 1234567:
                self.assertEqual(False, is_sv)

    def test_is_sv_precise(self):
        reader = cyvcf.Reader(fh('example-4.1-sv.vcf'))
        for var in reader:
            is_precise = var.is_sv_precise
            if var.POS == 2827693:
                self.assertEqual(True, is_precise)
            if var.POS == 321682:
                self.assertEqual(False, is_precise)
            if var.POS == 14477084:
                self.assertEqual(False, is_precise)
            if var.POS == 9425916:
                self.assertEqual(False, is_precise)
            elif var.POS == 12665100:
                self.assertEqual(False, is_precise)
            elif var.POS == 18665128:
                self.assertEqual(False, is_precise)

        reader = cyvcf.Reader(fh('example-4.0.vcf'))
        for var in reader:
            is_precise = var.is_sv_precise
            if var.POS == 14370:
                self.assertEqual(False, is_precise)
            if var.POS == 17330:
                self.assertEqual(False, is_precise)
            if var.POS == 1110696:
                self.assertEqual(False, is_precise)
            if var.POS == 1230237:
                self.assertEqual(False, is_precise)
            elif var.POS == 1234567:
                self.assertEqual(False, is_precise)

    def test_sv_end(self):
        reader = cyvcf.Reader(fh('example-4.1-sv.vcf'))
        for var in reader:
            sv_end = var.sv_end
            if var.POS == 2827693:
                self.assertEqual(2827680, sv_end)
            if var.POS == 321682:
                self.assertEqual(321887, sv_end)
            if var.POS == 14477084:
                self.assertEqual(14477381, sv_end)
            if var.POS == 9425916:
                self.assertEqual(9425916, sv_end)
            elif var.POS == 12665100:
                self.assertEqual(12686200, sv_end)
            elif var.POS == 18665128:
                self.assertEqual(18665204, sv_end)

        reader = cyvcf.Reader(fh('example-4.0.vcf'))
        for var in reader:
            sv_end = var.sv_end
            if var.POS == 14370:
                self.assertEqual(None, sv_end)
            if var.POS == 17330:
                self.assertEqual(None, sv_end)
            if var.POS == 1110696:
                self.assertEqual(None, sv_end)
            if var.POS == 1230237:
                self.assertEqual(None, sv_end)
            elif var.POS == 1234567:
                self.assertEqual(None, sv_end)


class TestCall(unittest.TestCase):

    def test_phased(self):
        reader = cyvcf.Reader(fh('example-4.0.vcf'))
        for var in reader:
            phases = var.gt_phases
            print var
            if var.POS == 14370:
                self.assertEqual([True, True, False], phases)
            if var.POS == 17330:
                self.assertEqual([True, True, False], phases)
            if var.POS == 1110696:
                self.assertEqual([True, True, False], phases)
            if var.POS == 1230237:
                self.assertEqual([True, True, False], phases)
            elif var.POS == 1234567:
                self.assertEqual([False, False, False], phases)

    def test_gt_bases(self):
        reader = cyvcf.Reader(fh('example-4.0.vcf'))
        for var in reader:
            gt_bases = [s.gt_bases for s in var.samples]
            if var.POS == 14370:
                self.assertEqual(['G|G', 'A|G', 'A/A'], gt_bases)
            elif var.POS == 17330:
                self.assertEqual(['T|T', 'T|A', 'T/T'], gt_bases)
            elif var.POS == 1110696:
                self.assertEqual(['G|T', 'T|G', 'T/T'], gt_bases)
            elif var.POS == 1230237:
                self.assertEqual(['T|T', 'T|T', 'T/T'], gt_bases)
            elif var.POS == 1234567:
                self.assertEqual([None, 'GTCT/GTACT', 'G/G'], gt_bases)

    def test_gt_types(self):
        reader = cyvcf.Reader(fh('example-4.0.vcf'))
        for var in reader:
            for s in var:
                print s.data
            gt_types = [s.gt_type for s in var.samples]
            if var.POS == 14370:
                self.assertEqual([0,1,3], gt_types)
            elif var.POS == 17330:
                self.assertEqual([0,1,0], gt_types)
            elif var.POS == 1110696:
                self.assertEqual([1,1,3], gt_types)
            elif var.POS == 1230237:
                self.assertEqual([0,0,0], gt_types)
            elif var.POS == 1234567:
                self.assertEqual([None,1,3], gt_types)

    def test_gt_depths(self):
        reader = cyvcf.Reader(fh('example-4.0.vcf'))
        for var in reader:
            for s in var:
                print s.data
            gt_depths = [s.gt_depth for s in var.samples]
            if var.POS == 14370:
                self.assertEqual([1,8,5], gt_depths)
            elif var.POS == 17330:
                self.assertEqual([3,5,3], gt_depths)
            elif var.POS == 1110696:
                self.assertEqual([6,0,4], gt_depths)
            elif var.POS == 1230237:
                self.assertEqual([7,4,2], gt_depths)
            elif var.POS == 1234567:
                self.assertEqual([4,2,3], gt_depths)

    def test_gt_ref_depths(self):

        reader = cyvcf.Reader(fh('gatk.vcf'))
        for var in reader:
            gt_ref_depths = [s.gt_ref_depth for s in var.samples]
            if var.POS == 42522392:
                self.assertEqual([6,138,169,249,248,250,250], gt_ref_depths)
            elif var.POS == 42522613:
                self.assertEqual([13,118,241,161,110,106,116], gt_ref_depths)
            elif var.POS == 42527891:
                self.assertEqual([-1,238,246,239,232,233,238], gt_ref_depths)

    def test_gt_alt_depths(self):

        reader = cyvcf.Reader(fh('gatk.vcf'))
        for var in reader:
            gt_alt_depths = [s.gt_alt_depth for s in var.samples]
            if var.POS == 42522392:
                self.assertEqual([0,107,77,0,1,0,0], gt_alt_depths)
            elif var.POS == 42522613:
                self.assertEqual([4,127,0,85,132,135,126], gt_alt_depths)
            elif var.POS == 42527891:
                self.assertEqual([-1,7,3,11,16,14,11], gt_alt_depths)

    def test_gt_quals(self):

        reader = cyvcf.Reader(fh('gatk.vcf'))
        for var in reader:
            gt_quals = [s.gt_qual for s in var.samples]
            if var.POS == 42522392:
                self.assertEqual([18.04,99,99,99,99,99,99], gt_quals)
            elif var.POS == 42522613:
                self.assertEqual([62.64,99,99,99,99,99,99], gt_quals)
            elif var.POS == 42527891:
                self.assertEqual([-1,13.70,5.97,31.42,49.09,52.10,12.71], gt_quals)


class TestTabix(unittest.TestCase):

    def setUp(self):
        self.reader = cyvcf.Reader(fh('tb.vcf.gz'))

        self.run = cyvcf.parser.pysam is not None


    def testFetchRange(self):
        if not self.run:
            return
        lines = list(self.reader.fetch('20', 14370, 14370))
        self.assertEquals(len(lines), 1)
        self.assertEqual(lines[0].POS, 14370)

        lines = list(self.reader.fetch('20', 14370, 17330))
        self.assertEquals(len(lines), 2)
        self.assertEqual(lines[0].POS, 14370)
        self.assertEqual(lines[1].POS, 17330)


        lines = list(self.reader.fetch('20', 1110695, 1234567))
        self.assertEquals(len(lines), 3)

    def testFetchSite(self):
        if not self.run:
            return
        site = self.reader.fetch('20', 14370)
        assert site.POS == 14370

        site = self.reader.fetch('20', 14369)
        assert site is None




class TestOpenMethods(unittest.TestCase):

    samples = 'NA00001 NA00002 NA00003'.split()

    def testOpenFilehandle(self):
        r = cyvcf.Reader(fh('example-4.0.vcf'))
        self.assertEqual(self.samples, r.samples)
        self.assertEqual('example-4.0.vcf', os.path.split(r.filename)[1])

    def testOpenFilename(self):
        r = cyvcf.Reader(filename='test/example-4.0.vcf')
        self.assertEqual(self.samples, r.samples)

    def testOpenFilehandleGzipped(self):
        r = cyvcf.Reader(fh('tb.vcf.gz'))
        self.assertEqual(self.samples, r.samples)

    def testOpenFilenameGzipped(self):
        r = cyvcf.Reader(filename='test/tb.vcf.gz')
        self.assertEqual(self.samples, r.samples)


class TestFilter(unittest.TestCase):


    def testApplyFilter(self):
        s, out = commands.getstatusoutput('python scripts/vcf_filter.py --site-quality 30 test/example-4.0.vcf sq')
        #print out
        assert s == 0
        buf = StringIO()
        buf.write(out)
        buf.seek(0)

        print buf.getvalue()
        reader = cyvcf.Reader(buf)


        # check filter got into output file
        assert 'sq30' in reader.filters

        print reader.filters

        # check sites were filtered
        n = 0
        for r in reader:
            if r.QUAL < 30:
                assert 'sq30' in r.FILTER
                n += 1
            else:
                assert r.FILTER is None or 'sq30' not in r.FILTER
        assert n == 2


    def testApplyMultipleFilters(self):
        s, out = commands.getstatusoutput('python scripts/vcf_filter.py --site-quality 30 '
        '--genotype-quality 50 test/example-4.0.vcf sq mgq')
        assert s == 0
        #print out
        buf = StringIO()
        buf.write(out)
        buf.seek(0)
        reader = cyvcf.Reader(buf)

        print reader.filters

        assert 'mgq50' in reader.filters
        assert 'sq30' in reader.filters


class TestRegression(unittest.TestCase):

    def test_issue_16(self):
        reader = cyvcf.Reader(fh('issue-16.vcf'))
        assert reader.next().QUAL == None

    def test_null_mono(self):
        # null qualities were written as blank, causing subsequent parse to fail
        print os.path.abspath(os.path.join(os.path.dirname(__file__),  'null_genotype_mono.vcf'))
        p = cyvcf.Reader(fh('null_genotype_mono.vcf'))
        assert p.samples
        out = StringIO()
        writer = cyvcf.Writer(out, p)
        map(writer.write_record, p)
        out.seek(0)
        print out.getvalue()
        p2 = cyvcf.Reader(out)
        rec = p2.next()
        assert rec.samples


class TestUtils(unittest.TestCase):

    def test_walk(self):
        # easy case: all same sites
        reader1 = cyvcf.Reader(fh('example-4.0.vcf'))
        reader2 = cyvcf.Reader(fh('example-4.0.vcf'))
        reader3 = cyvcf.Reader(fh('example-4.0.vcf'))

        n = 0
        for x in utils.walk_together(reader1, reader2, reader3):
            assert len(x) == 3
            assert (x[0] == x[1]) and (x[1] == x[2])
            n+= 1
        assert n == 5

        # artificial case 2 from the left, 2 from the right, 2 together, 1 from the right, 1 from the left

        expected = 'llrrttrl'
        reader1 = cyvcf.Reader(fh('walk_left.vcf'))
        reader2 = cyvcf.Reader(fh('example-4.0.vcf'))

        for ex, recs in zip(expected, utils.walk_together(reader1, reader2)):

            if ex == 'l':
                assert recs[0] is not None
                assert recs[1] is None
            if ex == 'r':
                assert recs[1] is not None
                assert recs[0] is None
            if ex == 't':
                assert recs[0] is not None
                assert recs[1] is not None


<<<<<<< HEAD
class TestSampleSubsetting(unittest.TestCase):

  def test_samplesubset(self):
    r = cyvcf.Reader(fh('tb.vcf.gz'))
    assert ['NA00001', 'NA00002', 'NA00003'] == r.samples
    record = r.next()
    assert record.genotype('NA00001')['GT'] == '0|0'
    r.subset_by_samples([])
    assert [] == r.samples
    with self.assertRaises(Exception) as context:
        record.subset_by_samples('NA00003')
    r.reset_samples()
    assert ['NA00001', 'NA00002', 'NA00003'] == r.samples
    record = r.next()
    assert record.genotype('NA00003')['GT'] == '0/0'


    r = cyvcf.Reader(fh('tb.vcf.gz')) 
    r.subset_by_samples(['NA00002', 'NA00003'])
    assert ['NA00002', 'NA00003'] == r.samples
    record = r.next()
    assert record.genotype('NA00002')['GT'] == '1|0'

    r = cyvcf.Reader(fh('tb.vcf.gz'))
    r.subset_by_samples('NA00003')
    assert ['NA00003'] == r.samples
    record = r.next()
    record = r.next()
    assert record.genotype('NA00003')['GT'] == '0/0'

    with self.assertRaises(Exception) as context:
        record.subset_by_samples('NA00002')
=======
class TestAD(unittest.TestCase):
    def setUp(self):
        self.reader = cyvcf.Reader(fh('test.vcf'))

    def testRefDepth(self):
        v = self.reader.next()
        self.assertEqual(v.samples[0].gt_ref_depth, -1)

class TestGLInt(unittest.TestCase):
    def setUp(self):
        self.reader = cyvcf.Reader(fh('test-gl.vcf'))
    def testGLInt(self):
        v = next(self.reader)
        self.assertEqual(v.samples[0].gt_phred_likelihoods, None)

>>>>>>> d13ce046


suite.addTests(unittest.TestLoader().loadTestsFromTestCase(TestAD))
suite.addTests(unittest.TestLoader().loadTestsFromTestCase(TestGatkOutput))
suite.addTests(unittest.TestLoader().loadTestsFromTestCase(TestFreebayesOutput))
suite.addTests(unittest.TestLoader().loadTestsFromTestCase(TestSamtoolsOutput))
suite.addTests(unittest.TestLoader().loadTestsFromTestCase(TestWriter))
suite.addTests(unittest.TestLoader().loadTestsFromTestCase(TestTabix))
suite.addTests(unittest.TestLoader().loadTestsFromTestCase(TestOpenMethods))
#suite.addTests(unittest.TestLoader().loadTestsFromTestCase(TestFilter))
suite.addTests(unittest.TestLoader().loadTestsFromTestCase(Test1kg))
suite.addTests(unittest.TestLoader().loadTestsFromTestCase(TestRecord))
suite.addTests(unittest.TestLoader().loadTestsFromTestCase(TestCall))
suite.addTests(unittest.TestLoader().loadTestsFromTestCase(TestRegression))
<<<<<<< HEAD
suite.addTests(unittest.TestLoader().loadTestsFromTestCase(TestSampleSubsetting))
=======
suite.addTests(unittest.TestLoader().loadTestsFromTestCase(TestGLInt))
>>>>>>> d13ce046
<|MERGE_RESOLUTION|>--- conflicted
+++ resolved
@@ -718,8 +718,6 @@
                 assert recs[0] is not None
                 assert recs[1] is not None
 
-
-<<<<<<< HEAD
 class TestSampleSubsetting(unittest.TestCase):
 
   def test_samplesubset(self):
@@ -752,7 +750,7 @@
 
     with self.assertRaises(Exception) as context:
         record.subset_by_samples('NA00002')
-=======
+
 class TestAD(unittest.TestCase):
     def setUp(self):
         self.reader = cyvcf.Reader(fh('test.vcf'))
@@ -767,9 +765,6 @@
     def testGLInt(self):
         v = next(self.reader)
         self.assertEqual(v.samples[0].gt_phred_likelihoods, None)
-
->>>>>>> d13ce046
-
 
 suite.addTests(unittest.TestLoader().loadTestsFromTestCase(TestAD))
 suite.addTests(unittest.TestLoader().loadTestsFromTestCase(TestGatkOutput))
@@ -783,8 +778,5 @@
 suite.addTests(unittest.TestLoader().loadTestsFromTestCase(TestRecord))
 suite.addTests(unittest.TestLoader().loadTestsFromTestCase(TestCall))
 suite.addTests(unittest.TestLoader().loadTestsFromTestCase(TestRegression))
-<<<<<<< HEAD
-suite.addTests(unittest.TestLoader().loadTestsFromTestCase(TestSampleSubsetting))
-=======
 suite.addTests(unittest.TestLoader().loadTestsFromTestCase(TestGLInt))
->>>>>>> d13ce046
+suite.addTests(unittest.TestLoader().loadTestsFromTestCase(TestSampleSubsetting))