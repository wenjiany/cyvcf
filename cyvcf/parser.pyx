import collections
import re
import csv
import gzip
import sys
import itertools

try:
    import pysam
except ImportError:
    pysam = None

# Metadata parsers/constants
RESERVED_INFO = {
    'AA': 'String', 'AC': 'Integer', 'AF': 'Float', 'AN': 'Integer',
    'BQ': 'Float', 'CIGAR': 'String', 'DB': 'Flag', 'DP': 'Integer',
    'END': 'Integer', 'H2': 'Flag', 'MQ': 'Float', 'MQ0': 'Integer',
    'NS': 'Integer', 'SB': 'String', 'SOMATIC': 'Flag', 'VALIDATED': 'Flag'
}

RESERVED_FORMAT = {
    'GT': 'String', 'DP': 'Integer', 'FT': 'String', 'GL': 'Float',
    'GQ': 'Float', 'HQ': 'Float'
}

_Info = collections.namedtuple('Info', ['id', 'num', 'type', 'desc'])
_Filter = collections.namedtuple('Filter', ['id', 'desc'])
_Format = collections.namedtuple('Format', ['id', 'num', 'type', 'desc'])
_SampleInfo = collections.namedtuple('SampleInfo', 'samples, gt_bases, \
                                                    gt_types, gt_phases, \
                                                    gt_depths, gt_ref_depths, \
                                                    gt_alt_depths, gt_quals, \
                                                    gt_copy_numbers, \
                                                    gt_phred_likelihoods, \
                                                    num_hom_ref, num_het, \
                                                    num_hom_alt, num_unknown, \
                                                    num_called')


HOM_REF = 0
HET = 1
HOM_ALT = 3
UNKNOWN = 2

cdef inline list _map(func, list iterable, char *bad='.'):
    '''``map``, but make bad values None.'''
    return [func(x) if x != bad else None for x in iterable]

class _vcf_metadata_parser(object):
    '''Parse the metadat in the header of a VCF file.'''
    def __init__(self):
        super(_vcf_metadata_parser, self).__init__()
        self.info_pattern = re.compile(r'''\#\#INFO=<
            ID=(?P<id>[^,]+),
            Number=(?P<number>-?\d+|\.|[ARG]),
            Type=(?P<type>Integer|Float|Flag|Character|String),
            Description="(?P<desc>[^"]*)"
            >''', re.VERBOSE)
        self.filter_pattern = re.compile(r'''\#\#FILTER=<
            ID=(?P<id>[^,]+),
            Description="(?P<desc>[^"]*)"
            >''', re.VERBOSE)
        self.format_pattern = re.compile(r'''\#\#FORMAT=<
            ID=(?P<id>.+),
            Number=(?P<number>-?\d+|\.|[ARG]),
            Type=(?P<type>.+),
            Description="(?P<desc>.*)"
            >''', re.VERBOSE)
        self.meta_pattern = re.compile(r'''##(?P<key>.+)=(?P<val>.+)''')

    def read_info(self, info_string):
        '''Read a meta-information INFO line.'''
        match = self.info_pattern.match(info_string)
        if not match:
            raise SyntaxError(
                "One of the INFO lines is malformed: %s" % info_string)

        try:
            num = int(match.group('number'))
            if num < 0:
                num = None
        except ValueError:
            num = None

        info = _Info(match.group('id'), num,
                     match.group('type'), match.group('desc'))

        return (match.group('id'), info)

    def read_filter(self, filter_string):
        '''Read a meta-information FILTER line.'''
        match = self.filter_pattern.match(filter_string)
        if not match:
            raise SyntaxError(
                "One of the FILTER lines is malformed: %s" % filter_string)

        filt = _Filter(match.group('id'), match.group('desc'))

        return (match.group('id'), filt)

    def read_format(self, format_string):
        '''Read a meta-information FORMAT line.'''
        match = self.format_pattern.match(format_string)
        if not match:
            raise SyntaxError(
                "One of the FORMAT lines is malformed: %s" % format_string)

        try:
            num = int(match.group('number'))
            if num < 0:
                num = None
        except ValueError:
            num = None

        form = _Format(match.group('id'), num,
                       match.group('type'), match.group('desc'))

        return (match.group('id'), form)

    def read_meta(self, meta_string):
        match = self.meta_pattern.match(meta_string)
        return match.group('key'), match.group('val')


cdef class _Call(object):
    """ A genotype call, a cell entry in a VCF file"""

    cdef public bytes sample   #NA12878
    cdef bytes gt_nums  #'0/1'
    # use bytes instead of char * because of C -> Python string complications
    # see: http://docs.cython.org/src/tutorial/strings.html
    cdef public _Record site   #instance of _Record
    cdef public dict data
    cdef public bint called, phased

    def __cinit__(self, _Record site, char *sample, dict data):
        #: The ``_Record`` for this ``_Call``
        self.site = site
        #: The sample name
        self.sample = sample
        #: Dictionary of data from the VCF file
        self.data = data
        # '0/1', '0/0', etc.
        self.gt_nums = self.data['GT']
        # True if the GT is not ./.
        self.called = self.gt_nums is not None
        # True if the GT is phased (A|G, not A/G)
        if self.gt_nums is not None and self.data['GT'].find('|') >= 0:
            self.phased = 1
        else:
            self.phased = 0

    def __repr__(self):
        return "Call(sample=%s, GT=%s, GQ=%s)" % (self.sample, self.gt_nums, self.data.get('GQ', ''))

    def __richcmp__(self, other, int op):
        """ Two _Calls are equal if their _Records are equal
            and the samples and ``gt_type``s are the same
        """
        # < 0 | <= 1 | == 2 | != 3 |  > 4 | >= 5
        if op == 2: # 2
            return (self.site == other.site
                    and self.sample == other.sample
                    and self.gt_type == other.gt_type)

    def __getitem__(self, key):
        """ Lookup value, backwards compatibility """
        return self.data[key]

    property gt_bases:
        def __get__(self):
            '''The actual genotype alleles.
               E.g. if VCF genotype is 0/1, return A/G
            '''
            # nothing to do if no genotype call
            if self.called:
                # grab the numeric alleles of the gt string; tokenize by phasing
                phase_char = '/' if not self.phased else '|'
                alleles = self.gt_nums.split(phase_char)
                # lookup and return the actual DNA alleles
                try:
                    return phase_char.join([self.site.alleles[int(a)] \
                                            if a != '.' else '.' for a in alleles])
                except KeyError:
                    sys.stderr.write("Allele number not found in list of alleles\n")
            else:
                return None

    property gt_type:

        def __get__(self):
            '''The type of genotype.
               0 / 00000000 hom ref
               1 / 00000001 het
               2 / 00000010 missing
               3 / 00000011 hom alt
               hom_ref  = 0
               het      = 1
               hom_alt  = 3  (we don;t track _which+ ALT)
               uncalled = 2
            '''
            # extract the numeric alleles of the gt string
            gt_type = None
            if self.called:
                # grab the numeric alleles of the gt string; tokenize by phasing
                phase_char = '/' if not self.phased else '|'
                alleles = self.gt_nums.split(phase_char)

                if len(alleles) == 2:
                    if alleles[0] == alleles[1]:
                        if alleles[0] == "0":
                            gt_type = HOM_REF
                        else:
                            gt_type = HOM_ALT
                    else:
                        gt_type = HET
                elif len(alleles) == 1:
                    if alleles[0] == "0":
                        gt_type = HOM_REF
                    else:
                        gt_type = HOM_ALT

            return gt_type

    property gt_depth:
        def __get__(self):
            '''The depth of aligned sequences that led to the genotype
            call for this sample.
            '''
            # extract the numeric alleles of the gt string
            try:
                depth = self.data['DP']
                if depth is not None:
                    return depth
                else:
                    return -1
            except KeyError:
                return -1

    property gt_ref_depth:
        def __get__(self):
            '''The depth of aligned sequences that supported the
            reference allele for this sample.
            '''
            # extract the numeric alleles of the gt string
            if 'AD' in self.data:
                depths = self.data['AD']
                if depths is not None:
                    # require bi-allelic
                    if isinstance(depths, (list, tuple)) and len(depths) == 2:
                        return depths[0]
                    else:
                        # ref allele is first
                        return -1
                else:
                    return -1
            elif 'RO' in self.data:
                if self.data['RO'] is not None:
                    return self.data['RO']
                else:
                    return -1
            else:
                return -1

    property gt_phred_likelihoods:
        def __get__(self):
            if 'PL' in self.data:
                return self.data['PL']
                # phred-scaled.
            elif 'GL' in self.data and self.data['GL'] is not None:
                # it's not usable anyway, so return None
                if not isinstance(self.data["GL"], list):
                    return None
                return [int(round(-10 * g)) if g is not None else None for g in self.data['GL']]
            else:
                return []


    property gt_alt_depth:
        def __get__(self):
            '''The depth of aligned sequences that supported the
            alternate allele for this sample.
            '''
            # extract the numeric alleles of the gt string

            # GATK style
            if 'AD' in self.data:
                depths = self.data['AD']
                if depths is not None:
                    # require bi-allelic
                    if not isinstance(depths, (list, tuple)) or len(depths) != 2:
                        return -1
                    else:
                        # alt allele is second
                        return depths[1]
                else:
                    return -1
            # Freebayes style
            elif 'AO' in self.data:
                depth = self.data['AO']
                if depth is not None:
                    # require bi-allelic
                    if isinstance(depth, list):
                        return -1
                    else:
                        return depth
                else:
                    return -1
            else:
                return -1

    @property
    def gt_qual(self):
        '''The PHRED-scaled quality of genotype
        call for this sample.
        '''
        # extract the numeric alleles of the gt string
        try:
            qual = self.data['GQ']
            if qual is not None:
                return qual
            else:
                return -1
        except KeyError:
            return -1

    property gt_copy_number:
        def __get__(self):
            '''The copy number prediction for this sample.
            '''
            # extract the numeric alleles of the gt string
            if not 'CN' in self.data:
                return -1
            qual = self.data['CN']
            if qual is not None:
                return qual
            else:
                return -1

    @property
    def is_variant(self):
        """ Return True if not a reference call """
        if not self.called:
            return None
        return self.gt_type != HOM_REF

    @property
    def is_het(self):
        """ Return True for heterozygous calls """
        if not self.called:
            return None
        return self.gt_type == HET


cdef class _Record(object):
    """ A set of calls at a site.  Equivalent to a line in a VCF file.

        The standard VCF fields:
        CHROM, POS, ID,
        REF, ALT, QUAL,
        FILTER, INFO, & FORMAT are available as properties.

        The list of genotype calls is in the ``samples`` property.
    """

    # initialize Cython variables for all of the base attrs.
    cdef public list alleles, samples, ALT, gt_bases, gt_types, gt_phases, \
              gt_depths, gt_ref_depths, gt_alt_depths, gt_quals, gt_copy_numbers,\
              gt_phred_likelihoods
    # use bytes instead of char * because of C -> Python string complications
    # see: http://docs.cython.org/src/tutorial/strings.html
    cdef readonly bytes CHROM, ID, FORMAT
    cdef public REF
    cdef readonly object FILTER, QUAL
    cdef public int POS, start, end, num_hom_ref, num_het, num_hom_alt, \
             num_unknown, num_called
    cdef public dict INFO
    cdef readonly dict _sample_indexes
    cdef readonly bint has_genotypes

    def __cinit__(self, char *CHROM, int POS, char *ID,
                        char *REF, list ALT, object QUAL=None,
                        object FILTER=None, dict INFO=None, object FORMAT=None,
                        dict sample_indexes=None, list samples=None,
                        list gt_bases=None, list gt_types=None,
                        list gt_phases=None, list gt_depths=None,
                        list gt_ref_depths=None, list gt_alt_depths=None,
                        list gt_quals=None, list gt_copy_numbers=None,
                        list gt_phred_likelihoods=None,
                        int num_hom_ref=0,
                        int num_het=0, int num_hom_alt=0,
                        int num_unknown=0, int num_called=0):
        # CORE VCF fields
        self.CHROM = CHROM
        self.POS = POS
        self.ID = ID
        self.REF = REF
        self.ALT = ALT
        self.QUAL = QUAL
        self.FILTER = FILTER
        self.INFO = INFO
        self.FORMAT = FORMAT
        # DERIVED fields
        self.start = self.POS - 1
        self.end = self.start + len(self.REF)
        if 'END' in self.INFO:
             self.end = self.INFO['END']
        else:
             self.end = self.start + len(self.REF)
        self.alleles = [self.REF]
        self.alleles.extend(self.ALT)
        self.samples = samples
        self._sample_indexes = sample_indexes
        self.gt_bases = gt_bases
        self.gt_types = gt_types
        self.gt_phases = gt_phases
        self.gt_depths = gt_depths
        self.gt_ref_depths = gt_ref_depths
        self.gt_alt_depths = gt_alt_depths
        self.gt_quals = gt_quals
        self.gt_copy_numbers = gt_copy_numbers
        self.gt_phred_likelihoods = gt_phred_likelihoods
        self.num_hom_ref = num_hom_ref
        self.num_het = num_het
        self.num_hom_alt = num_hom_alt
        self.num_unknown = num_unknown
        self.num_called = num_called
        if self.FORMAT is not None and sample_indexes is not None:
            self.has_genotypes = True
        else:
            self.has_genotypes = False

    def __richcmp__(self, other, int op):
        """ _Records are equal if they describe the same variant (same position, alleles) """

        # < 0 | <= 1 | == 2 | != 3 |  > 4 | >= 5
        if op == 2: # 2
            return (self.CHROM == other.CHROM and
                    self.POS == other.POS and
                    self.REF == other.REF and
                    self.ALT == other.ALT)

    def __iter__(self):
        return iter(self.samples)

    def _format_alt(self):
        return ','.join([x or '.' for x in self.ALT])

    def _format_qual(self):
        return str(self.QUAL) if self.QUAL is not None else None

    def _format_info(self):
        if not self.INFO:
            return '.'
        return ';'.join(["%s=%s" % (x, self._stringify(y)) for x, y in self.INFO.items()])

    def _format_sample(self, sample):
        if sample.data["GT"] is None:
            return "./."
        return ':'.join(self._stringify(sample.data[f]) for f in self.FORMAT.split(':'))

    def _stringify(self, x, none='.'):
        if type(x) == type([]):
            return ','.join(self._map(str, x, none))
        return str(x) if x is not None else none

    def _map(self, func, iterable, none='.'):
        '''``map``, but make None values none.'''
        return [func(x) if x is not None else none
                for x in iterable]

    def __repr__(self):
        if self.has_genotypes == True:
            core = "\t".join([self.CHROM, str(self.POS), str(self.ID), str(self.REF), self._format_alt(),
                          self._format_qual() or '.', self.FILTER or '.', self._format_info(), self.FORMAT])
            samples = "\t".join([self._format_sample(sample) for sample in self.samples])
            return core + "\t" + samples
        else:
            return "\t".join([self.CHROM, str(self.POS), str(self.ID), str(self.REF), self._format_alt(),
                          self._format_qual() or '.', self.FILTER or '.', self._format_info()])


    def __cmp__(self, other):
        return cmp( (self.CHROM, self.POS), (other.CHROM, other.POS))

    def add_format(self, fmt):
        tmp = self.FORMAT + ':' + fmt
        self.FORMAT = tmp

    def add_filter(self, flt):
        if self.FILTER is None: ## or self.FILTER == b'PASS':
            self.FILTER = b''
        else:
            tmp = self.FILTER + ';'
            self.FILTER = tmp
        tmp = self.FILTER + flt
        self.FILTER = tmp

    def add_info(self, info, value=True):
        self.INFO[info] = value

    def genotype(self, name):
        """ Lookup a ``_Call`` for the sample given in ``name`` """
        return self.samples[self._sample_indexes[name]]

    @property
    def call_rate(self):
        """ The fraction of genotypes that were actually called. """
        return float(self.num_called) / float(len(self.samples))

    @property
    def aaf(self):
        """ The allele frequency of the alternate allele.
           NOTE 1: Punt if more than one alternate allele.
           NOTE 2: Denominator calc'ed from _called_ genotypes.
        """
        # skip if more than one alternate allele. assumes bi-allelic
        if len(self.ALT) > 1:
            return None
        hom_ref = self.num_hom_ref
        het = self.num_het
        hom_alt = self.num_hom_alt
        num_chroms = float(2.0*self.num_called)
        if num_chroms == 0.0:
            return 0.0
        else:
            return float(het + 2*hom_alt)/float(num_chroms)

    @property
    def nucl_diversity(self):
        """
        pi_hat (estimation of nucleotide diversity) for the site.
        This metric can be summed across multiple sites to compute regional
        nucleotide diversity estimates.  For example, pi_hat for all variants
        in a given gene.

        Derived from:
        \"Population Genetics: A Concise Guide, 2nd ed., p.45\"
          John Gillespie.
        """
        # skip if more than one alternate allele. assumes bi-allelic
        if len(self.ALT) > 1:
            return None
        p = self.aaf
        q = 1.0-p
        num_chroms = float(2.0*self.num_called)
        return float(num_chroms/(num_chroms-1.0)) * (2.0 * p * q)

    def get_hom_refs(self):
        """ The list of hom ref genotypes"""
        return [s for s in self.samples if s.gt_type == 0]

    def get_hom_alts(self):
        """ The list of hom alt genotypes"""
        return [s for s in self.samples if s.gt_type == 3]

    def get_hets(self):
        """ The list of het genotypes"""
        return [s for s in self.samples if s.gt_type == 1]

    def get_unknowns(self):
        """ The list of unknown genotypes"""
        return [s for s in self.samples if s.gt_type is None]

    @property
    def is_snp(self):
        """ Return whether or not the variant is a SNP """
        if len(self.REF) > 1: return False
        for alt in self.ALT:
            if alt not in ['A', 'C', 'G', 'T']:
                return False
        return True

    @property
    def is_indel(self):
        """ Return whether or not the variant is an INDEL """
        is_sv = self.is_sv

        if len(self.REF) > 1 and not is_sv: return True
        for alt in self.ALT:
            if alt is None:
                return True
            elif len(alt) != len(self.REF):
                # the diff. b/w INDELs and SVs can be murky.
                if not is_sv:
                    # 1	2827693	.	CCCCTCGCA	C	.	PASS	AC=10;
                    return True
                else:
                    # 1	2827693	.	CCCCTCGCA	C	.	PASS	SVTYPE=DEL;
                    return False
        return False

    @property
    def is_sv(self):
        """ Return whether or not the variant is a structural variant """
        if self.INFO.get('SVTYPE') is None:
            return False
        return True

    @property
    def is_transition(self):
        """ Return whether or not the SNP is a transition """
        # if multiple alts, it is unclear if we have a transition
        if len(self.ALT) > 1: return False

        if self.is_snp:
            # just one alt allele
            alt_allele = self.ALT[0]
            if ((self.REF == b'A' and alt_allele == b'G') or
                (self.REF == b'G' and alt_allele == b'A') or
                (self.REF == b'C' and alt_allele == b'T') or
                (self.REF == b'T' and alt_allele == b'C')):
                return True
            else: return False
        else: return False

    @property
    def is_deletion(self):
        """ Return whether or not the INDEL is a deletion """
        # if multiple alts, it is unclear if we have a transition
        if len(self.ALT) > 1: return False

        if self.is_indel:
            # just one alt allele
            alt_allele = self.ALT[0]
            if alt_allele is None:
                return True
            if len(self.REF) > len(alt_allele):
                return True
            else: return False
        else: return False

    @property
    def var_type(self):
        """
        Return the type of variant [snp, indel, unknown]
        TO DO: support SVs
        """
        if self.is_snp:
            return "snp"
        elif self.is_indel:
            return "indel"
        elif self.is_sv:
            return "sv"
        else:
            return "unknown"

    @property
    def var_subtype(self):
        """
        Return the subtype of variant.
        - For SNPs and INDELs, yeild one of: [ts, tv, ins, del]
        - For SVs yield either "complex" or the SV type defined
          in the ALT fields (removing the brackets).
          E.g.:
               <DEL>       -> DEL
               <INS:ME:L1> -> INS:ME:L1
               <DUP>       -> DUP

        The logic is meant to follow the rules outlined in the following
        paragraph at:

        http://www.1000genomes.org/wiki/Analysis/Variant%20Call%20Format/vcf-variant-call-format-version-41

        "For precisely known variants, the REF and ALT fields should contain
        the full sequences for the alleles, following the usual VCF conventions.
        For imprecise variants, the REF field may contain a single base and the
        ALT fields should contain symbolic alleles (e.g. <ID>), described in more
        detail below. Imprecise variants should also be marked by the presence
        of an IMPRECISE flag in the INFO field."
        """
        if self.is_snp:
            if self.is_transition:
                return "ts"
            elif len(self.ALT) == 1:
                return "tv"
            else: # multiple ALT alleles.  unclear
                return "unknown"
        elif self.is_indel:
            if self.is_deletion:
                return "del"
            elif len(self.ALT) == 1:
                return "ins"
            else: # multiple ALT alleles.  unclear
                return "unknown"
        elif self.is_sv:
            if self.INFO['SVTYPE'] == "BND":
                return "complex"
            elif self.is_sv_precise:
                return self.INFO['SVTYPE']
            else:
                # first remove both "<" and ">" from ALT
                return self.ALT[0].strip('<>')
        else:
            return "unknown"

    @property
    def sv_end(self):
        """ Return the end position for the SV """
        if self.is_sv:
            return self.INFO['END']
        return None

    @property
    def is_sv_precise(self):
        """ Return whether the SV cordinates are mapped
            to 1 b.p. resolution.
        """
        if self.INFO.get('IMPRECISE') is None and not self.is_sv:
            return False
        elif self.INFO.get('IMPRECISE') is not None and self.is_sv:
            return False
        elif self.INFO.get('IMPRECISE') is None and self.is_sv:
            return True

    @property
    def is_monomorphic(self):
        """ Return True for reference calls """
        return len(self.ALT) == 1 and self.ALT[0] is None


cdef class Reader(object):

    """ Reader for a VCF v 4.1 file, an iterator returning ``_Record objects`` """
    cdef bytes _col_defn_line
    cdef char _prepend_chr
    cdef object reader
    cdef bint compressed, prepend_chr
<<<<<<< HEAD
    cdef dict metadata, infos, filters, formats, _sample_indexes, _orig_sample_indexes
    cdef list _header_lines, samples, samp_data
=======
    cdef public dict metadata, infos, filters, formats,
    cdef readonly dict _sample_indexes
    cdef list _header_lines, samp_data
    cdef public list samples
>>>>>>> d13ce046
    cdef object _tabix
    cdef public object filename
    cdef int num_samples
    cdef public _Record curr_record

    def __init__(self, fsock=None, filename=None,
                        bint compressed=False, bint prepend_chr=False):
        """ Create a new Reader for a VCF file.

            You must specify a filename.  Gzipped streams
            or files are attempted to be recogized by the file extension, or gzipped
            can be forced with ``compressed=True``
        """
        super(VCFReader, self).__init__()

        if not (fsock or filename):
            raise Exception('You must provide at least fsock or filename')

        if filename:
            self.filename = filename
            if fsock is None:
                self.reader = file(filename)

        if fsock:
            self.reader = fsock
            if filename is None:
                if hasattr(fsock, 'name'):
                    filename = fsock.name
            self.filename = filename

        if compressed or (filename and filename.endswith('.gz')):
            self.reader = gzip.GzipFile(fileobj=self.reader)

        #: metadata fields from header
        self.metadata = {}
        #: INFO fields from header
        self.infos = {}
        #: FILTER fields from header
        self.filters = {}
        #: FORMAT fields from header
        self.formats = {}
        self.samples = []
        self._sample_indexes = {}
        self._header_lines = []
        self._col_defn_line = None
        self._tabix = None
        self._prepend_chr = prepend_chr
        self._parse_metainfo()

    def __iter__(self):
        return self

    def seek(self, offset):
        self.reader.seek(offset)

    def tell(self):
        return self.reader.tell()

    property raw_header:
        """Dump the raw, unparsed header lines"""
        def __get__(self):
            return ''.join(self._header_lines)

    def _parse_metainfo(self):
        '''Parse the information stored in the metainfo of the VCF.

        The end user shouldn't have to use this.  She can access the metainfo
        directly with ``self.metadata``.
        '''
        # NOTE: Not sure why this was necessary in PyVCF
        # for attr in ('metadata', 'infos', 'filters', 'formats'):
        #     setattr(self, attr, {})

        parser = _vcf_metadata_parser()

        line = self.reader.next()
        while line.startswith('##'):
            self._header_lines.append(line)
            line = line.rstrip('\n')

            if line.startswith('##INFO'):
                key, val = parser.read_info(line)
                self.infos[key] = val

            elif line.startswith('##FILTER'):
                key, val = parser.read_filter(line)
                self.filters[key] = val

            elif line.startswith('##FORMAT'):
                key, val = parser.read_format(line)
                self.formats[key] = val

            else:
                key, val = parser.read_meta(line.strip())
                self.metadata[key] = val

            line = self.reader.next()

        if line.startswith('#'):  # the column def'n line - REQ'D
            self._col_defn_line = line
            self._header_lines.append(line)
            fields = line.split()
            self.samples = fields[9:]
            self.num_samples = len(self.samples)
            self._sample_indexes = dict([(x,i) for (i,x) in enumerate(self.samples)])
            self._orig_sample_indexes = self._sample_indexes.copy()
        else:
             sys.exit("Expected column definition line beginning with #.  Not found - exiting.")


    cdef list _map(Reader self, func, iterable, char *bad='.'):
        '''``map``, but make bad values None.'''
        return [func(x) if x != bad else None for x in iterable]


    def _parse_info(self, info_str):
        '''Parse the INFO field of a VCF entry into a dictionary of Python
        types.

        '''
        if info_str == '.':
            return {}

        cdef list entries = info_str.split(';')
        cdef dict retdict = {}

        cdef int i = 0
        cdef int n = len(entries)
        cdef char *entry_type
        cdef list entry
        # for entry in entries:
        for i in xrange(n):
            entry = entries[i].split('=')
            # entry = entry.split('=')
            ID = entry[0]
            if ID in self.infos:
                entry_type = self.infos[ID].type
            elif ID in RESERVED_INFO:
                entry_type = RESERVED_INFO[ID]
            else:
                if len(entry) == 1:
                    entry_type = 'Flag'
                else:
                    entry_type = 'String'

            """
            try:
                entry_type = self.infos[ID].type
            except KeyError:
                try:
                    entry_type = RESERVED_INFO[ID]
                except KeyError:
                    if entry[1]:
                        entry_type = 'String'
                    else:
                        entry_type = 'Flag'
            """
            if entry_type == b'Integer':
                vals = entry[1].split(',')
                try:
                    val = _map(int, vals)
                except ValueError:
                    val = _map(float, vals)
            elif entry_type == b'Float':
                vals = entry[1].split(',')
                val = _map(float, vals)
            elif entry_type == b'Flag':
                val = True
            elif entry_type == b'String':
                if len(entry) > 1:
                    val = entry[1]
                else:
                    val = True
            elif entry_type == b'Character':
                val = entry[1]

            try:
                if self.infos[ID].num == 1 and entry_type != b'String':
                    val = val[0]
            except KeyError:
                pass

            retdict[ID] = val

        return retdict


    def _parse_samples(self, list samples, char *samp_fmt_s):
        '''Parse a sample entry according to the format specified in the FORMAT
        column.'''
        cdef list samp_fmt = samp_fmt_s.split(':')
        cdef int n = len(samp_fmt)
        cdef list samp_fmt_types = [None] * n
        cdef list samp_fmt_nums = [None] * n

        cdef int i = 0
        cdef char *fmt
        # for fmt in samp_fmt:
        for i in xrange(n):
            fmt = samp_fmt[i]
            try:
                entry_type = self.formats[fmt].type
                entry_num = self.formats[fmt].num
            except KeyError:
                entry_num = None
                try:
                    entry_type = RESERVED_FORMAT[fmt]
                except KeyError:
                    entry_type = 'String'
            samp_fmt_types[i] = entry_type
            samp_fmt_nums[i] = entry_num

        cdef int num_hom_ref = 0
        cdef int num_het = 0
        cdef int num_hom_alt = 0
        cdef int num_unknown = 0
        cdef int num_called = 0
        cdef list samp_data  = []# list of _Call objects for each sample
        cdef list gt_alleles = []# A/A, A|G, G/G, etc.
        cdef list gt_types   = []# 0, 1, 2, etc.
        cdef list gt_phases  = []# T, F, T, etc.
        cdef list gt_depths  = []# 10, 37, 0, etc.
        cdef list gt_ref_depths  = []# 3, 32, 0, etc.
        cdef list gt_alt_depths  = []# 7, 5, 0, etc.
        cdef list gt_quals  = []# 10, 30, 20, etc.
        cdef list gt_copy_numbers  = []# 2, 1, 4, etc.
        cdef list gt_phred_likelihoods = []
        i = 0
        for i in xrange(self.num_samples):
            name = self.samples[i]
            sample = samples[i]

            sampdict = self._parse_sample(sample, samp_fmt, \
                                          samp_fmt_types, samp_fmt_nums)
            call = _Call(self.curr_record, name, sampdict)
            samp_data.append(call)

            alleles = call.gt_bases
            type = call.gt_type
            phased = call.phased
            depth = call.gt_depth
            ref_depth = call.gt_ref_depth
            alt_depth = call.gt_alt_depth
            qual = call.gt_qual
            copy_number = call.gt_copy_number
            phred_likelihoods = call.gt_phred_likelihoods

            # add to the "all-samples" lists of GT info
            if alleles is not None:
                gt_alleles.append(alleles)
                gt_types.append(type)
            else:
                gt_alleles.append('./.')
                gt_types.append(2)

            gt_phases.append(phased)
            gt_depths.append(depth)
            gt_ref_depths.append(ref_depth)
            gt_alt_depths.append(alt_depth)
            gt_quals.append(qual)
            gt_copy_numbers.append(copy_number)
            gt_phred_likelihoods.append(phred_likelihoods)

            # 0 / 00000000 hom ref
            # 1 / 00000001 het
            # 2 / 00000010 missing
            # 3 / 00000011 hom alt

            # tally the appropriate GT count
            if type == HOM_REF: num_hom_ref += 1
            elif type == HET: num_het += 1
            elif type == HOM_ALT: num_hom_alt += 1
            elif type == None: num_unknown += 1

        num_called = num_hom_ref + num_het + num_hom_alt

        return _SampleInfo(samples=samp_data, gt_bases=gt_alleles,
                           gt_types=gt_types, gt_phases=gt_phases,
                           gt_depths=gt_depths, gt_ref_depths=gt_ref_depths,
                           gt_alt_depths=gt_alt_depths, gt_quals=gt_quals,
                           gt_copy_numbers=gt_copy_numbers,
                           gt_phred_likelihoods=gt_phred_likelihoods,
                           num_hom_ref=num_hom_ref, num_het=num_het,
                           num_hom_alt=num_hom_alt, num_unknown=num_unknown,
                           num_called=num_called)

    cpdef _parse_sample(Reader self, char *sample, list samp_fmt,
                            list samp_fmt_types, list samp_fmt_nums):

        cdef dict sampdict = dict([(x, None) for x in samp_fmt])
        cdef list lvals

        # TO DO: Optimize this into a C-loop
        for fmt, entry_type, entry_num, vals in itertools.izip(
                samp_fmt, samp_fmt_types, samp_fmt_nums, sample.split(':')):

            # short circuit the most common
            if vals in ('.', './.', '.|.', ""):
                sampdict[fmt] = None
                continue

            # we don't need to split single entries
            if entry_num == 1 or ',' not in vals:
                if entry_type == 'Integer':
                    try:
                        sampdict[fmt] = int(vals)
                    except ValueError:
                        sampdict[fmt] = float(vals)
                elif entry_type == 'Float':
                    sampdict[fmt] = float(vals)
                else:
                    sampdict[fmt] = vals

                if entry_num != 1:
                    sampdict[fmt] = sampdict[fmt]

                continue


            lvals = vals.split(',')

            if entry_type == 'Integer':
                sampdict[fmt] = _map(int, lvals)
            elif entry_type in ('Float', 'Numeric'):
                sampdict[fmt] = _map(float, lvals)
            else:
                sampdict[fmt] = vals

        return sampdict


    def __next__(self):
        '''Return the next record in the file.'''
<<<<<<< HEAD

        #self._load_line(self.reader.next())
        cdef list row
        try:
            row = self.reader.next().rstrip().split('\t')
        except StopIteration:
            raise StopIteration
        
        #CHROM
        cdef bytes chrom = row[0]
        if self._prepend_chr:
            chrom = 'chr' + chr(chrom)
        # POS
        cdef int pos = int(row[1])
        # ID
        cdef bytes id = row[2]
        #REF
        cdef bytes ref = row[3]
        #ALT
        cdef list alt = self._map(str, row[4].split(','))
        #QUAL
        cdef object qual
        if row[5] == b'.':
            qual = None
        else:
            qual = float(row[5])
        #FILT
        cdef object filt = row[6].split(';') if ';' in row[6] else row[6]
        ## if filt == b'PASS' or filt == b'.':
        if filt == b'.':
             filt = None
        #INFO
        cdef dict info = self._parse_info(row[7])
        #FORMAT
        cdef bytes fmt
        try:
            fmt = row[8]
        except IndexError:
            fmt = None
        
        self.curr_record = \
             _Record(chrom, pos, id, ref, alt, qual, filt, info, fmt, self._sample_indexes)

        # collect GENOTYPE information for the current VCF record (self.curr_record)
        if fmt is not None:
            if (len(self._orig_sample_indexes) == self.num_samples):
                sample_info = self._parse_samples(row[9:], fmt)
            else:
                sample_info = self._parse_samples([row[self._orig_sample_indexes[s] + 9] for s in self.samples], fmt)
            
            self.curr_record.samples = sample_info.samples
            self.curr_record.gt_bases = sample_info.gt_bases
            self.curr_record.gt_types = sample_info.gt_types
            self.curr_record.gt_phases = sample_info.gt_phases
            self.curr_record.gt_depths = sample_info.gt_depths
            self.curr_record.gt_ref_depths = sample_info.gt_ref_depths
            self.curr_record.gt_alt_depths = sample_info.gt_alt_depths
            self.curr_record.gt_quals = sample_info.gt_quals
            self.curr_record.num_hom_ref = sample_info.num_hom_ref
            self.curr_record.num_het = sample_info.num_het
            self.curr_record.num_hom_alt = sample_info.num_hom_alt
            self.curr_record.num_unknown = sample_info.num_unknown
            self.curr_record.num_called = sample_info.num_called

=======
        line = self.reader.next().rstrip()
        self.parse(line)
>>>>>>> d13ce046
        return self.curr_record


    def _update_genotype_info(self, var, sample_info):
        var.samples = sample_info.samples
        var.gt_bases = sample_info.gt_bases
        var.gt_types = sample_info.gt_types
        var.gt_phases = sample_info.gt_phases
        var.gt_depths = sample_info.gt_depths
        var.gt_ref_depths = sample_info.gt_ref_depths
        var.gt_alt_depths = sample_info.gt_alt_depths
        var.gt_quals = sample_info.gt_quals
        var.gt_copy_numbers = sample_info.gt_copy_numbers
        var.gt_phred_likelihoods = sample_info.gt_phred_likelihoods
        var.num_hom_ref = sample_info.num_hom_ref
        var.num_het = sample_info.num_het
        var.num_hom_alt = sample_info.num_hom_alt
        var.num_unknown = sample_info.num_unknown
        var.num_called = sample_info.num_called

    def parse(self, line, set_self=True):
        '''Return the next record in the file.'''
        cdef list row
        row = line.split('\t')

        #CHROM
        cdef bytes chrom = row[0]
<<<<<<< HEAD
        if other._prepend_chr:
            chrom = 'chr' + chr(chrom)
=======
        if self._prepend_chr:
            chrom = 'chr' + str(chrom)
>>>>>>> d13ce046
        # POS
        cdef int pos = int(row[1])
        # ID
        cdef bytes id = row[2]
        #REF
        cdef bytes ref = row[3]
        #ALT
        cdef list alt = self._map(str, row[4].split(','))
        #QUAL
        cdef object qual
        if row[5] == b'.':
            qual = None
        else:
            qual = float(row[5])
        #FILT
        cdef object filt = row[6].split(';') if ';' in row[6] else row[6]
        ## if filt == b'PASS' or filt == b'.':
        if filt == b'.':
             filt = None
        #INFO
        cdef dict info = self._parse_info(row[7])
        #FORMAT
        cdef bytes fmt
        try:
            fmt = row[8]
        except IndexError:
            fmt = None

        curr = _Record(chrom, pos, id, ref, alt, qual, filt, info, fmt, self._sample_indexes)

        # collect GENOTYPE information for the current VCF record (self.curr_record)
        if set_self:
            self.curr_record = curr
        if fmt is not None:
<<<<<<< HEAD
            if (len(other._orig_sample_indexes) == other.num_samples):
                sample_info = other._parse_samples(row[9:], fmt)
            else:
                sample_info = other._parse_samples([row[other._orig_sample_indexes[s] + 9] for s in other.samples], fmt)
            curr_record.samples = sample_info.samples
            curr_record.gt_bases = sample_info.gt_bases
            curr_record.gt_types = sample_info.gt_types
            curr_record.gt_phases = sample_info.gt_phases
            curr_record.gt_depths = sample_info.gt_depths
            curr_record.gt_ref_depths = sample_info.gt_ref_depths
            curr_record.gt_alt_depths = sample_info.gt_alt_depths
            curr_record.gt_quals = sample_info.gt_quals
            curr_record.num_hom_ref = sample_info.num_hom_ref
            curr_record.num_het = sample_info.num_het
            curr_record.num_hom_alt = sample_info.num_hom_alt
            curr_record.num_unknown = sample_info.num_unknown
            curr_record.num_called = sample_info.num_called

        return curr_record
=======
            sample_info = self._parse_samples(row[9:], fmt)
            self._update_genotype_info(curr, sample_info)
        return curr
>>>>>>> d13ce046

    def fetch(self, chrom, start, end=None):
        """ fetch records from a Tabix indexed VCF, requires pysam
            if start and end are specified, return iterator over positions
            if end not specified, return individual ``_Call`` at start or None
        """
        if not pysam:
            raise Exception('pysam not available, try "pip install pysam"?')

        if not self.filename:
            raise Exception('Please provide a filename (or a "normal" fsock)')

        if not self._tabix:
            self._tabix = pysam.Tabixfile(self.filename)

        if self._prepend_chr and chrom[:3] == 'chr':
            chrom = chrom[3:]

        # not sure why tabix needs position -1
        start = start - 1

        if end is None:
            self.reader = self._tabix.fetch(chrom, start, start+1)
            try:
                return self.next()
            except StopIteration:
                return None

        self.reader = self._tabix.fetch(chrom, start, end)
        return self

    def subset_by_samples(self, selected_samples):
        """ select samples for output """

        if (selected_samples is None): return None
        
        if (type(selected_samples) != list):
            selected_samples = [selected_samples]
        
        common_sample_indexes = [i for i in xrange(self.num_samples) if self.samples[i] in selected_samples]
        '''
        if (len(selected_samples) > 0 and len(common_sample_indexes) == 0) :
            raise Exception("Samples not found")
        '''     
        self.samples = [self.samples[i] for i in common_sample_indexes]
        self.num_samples = len(self.samples)

        self._sample_indexes = dict([(x,i) for (i,x) in enumerate(self.samples)])

    def reset_samples(self):
        """ restore the original sample list """

        self.samples = sorted(self._orig_sample_indexes, key=self._orig_sample_indexes.get)
        self.num_samples = len(self.samples)
        self._sample_indexes = dict([(x,i) for (i,x) in enumerate(self.samples)])
        
class Writer(object):
    """ VCF Writer """

    fixed_fields = "#CHROM POS ID REF ALT QUAL FILTER INFO FORMAT".split()

    def __init__(self, stream, template):
        self.stream = stream
        self.writer = csv.writer(stream, delimiter="\t")
        self.template = template

        for line in template.metadata.items():
            stream.write('##%s=%s\n' % line)
        for line in template.infos.values():
            stream.write('##INFO=<ID=%s,Number=%s,Type=%s,Description="%s">\n' % tuple(self._map(str, line)))
        for line in template.formats.values():
            stream.write('##FORMAT=<ID=%s,Number=%s,Type=%s,Description="%s">\n' % tuple(self._map(str, line)))
        for line in template.filters.values():
            stream.write('##FILTER=<ID=%s,Description="%s">\n' % tuple(self._map(str, line)))

        self._write_header()

    def _write_header(self):
        # TODO: write INFO, etc
        self.writer.writerow(self.fixed_fields + self.template.samples)

    def write_record(self, record):
        """ write a record to the file """
        ffs = self._map(str, [record.CHROM, record.POS, record.ID, record.REF]) \
              + [self._format_alt(record.ALT), record.QUAL or '.', record.FILTER or '.',
                 self._format_info(record.INFO), record.FORMAT]

        samples = [self._format_sample(record.FORMAT, sample)
            for sample in record.samples]
        self.writer.writerow(ffs + samples)

    def _format_alt(self, alt):
        return ','.join([x or '.' for x in alt])

    def _format_info(self, info):
        if not info:
            return '.'
        return ';'.join(["%s=%s" % (x, self._stringify(y)) for x, y in info.items()])

    def _format_sample(self, fmt, sample):
        if sample.data["GT"] is None:
            return "./."
        return ':'.join(self._stringify(sample.data[f]) for f in fmt.split(':'))

    def _stringify(self, x, none='.'):
        if type(x) == type([]):
            return ','.join(self._map(str, x, none))
        return str(x) if x is not None else none

    def _map(self, func, iterable, none='.'):
        '''``map``, but make None values none.'''
        return [func(x) if x is not None else none
                for x in iterable]

def __update_readme():
    import sys, vcf
    file('README.rst', 'w').write(vcf.__doc__)

# backwards compatibility
VCFReader = Reader
VCFWriter = Writer<|MERGE_RESOLUTION|>--- conflicted
+++ resolved
@@ -726,15 +726,10 @@
     cdef char _prepend_chr
     cdef object reader
     cdef bint compressed, prepend_chr
-<<<<<<< HEAD
-    cdef dict metadata, infos, filters, formats, _sample_indexes, _orig_sample_indexes
-    cdef list _header_lines, samples, samp_data
-=======
     cdef public dict metadata, infos, filters, formats,
-    cdef readonly dict _sample_indexes
+    cdef readonly dict _sample_indexes, _orig_sample_indexes
     cdef list _header_lines, samp_data
     cdef public list samples
->>>>>>> d13ce046
     cdef object _tabix
     cdef public object filename
     cdef int num_samples
@@ -1068,19 +1063,37 @@
 
     def __next__(self):
         '''Return the next record in the file.'''
-<<<<<<< HEAD
-
-        #self._load_line(self.reader.next())
+        line = self.reader.next().rstrip()
+        self.parse(line)
+        return self.curr_record
+
+
+    def _update_genotype_info(self, var, sample_info):
+        var.samples = sample_info.samples
+        var.gt_bases = sample_info.gt_bases
+        var.gt_types = sample_info.gt_types
+        var.gt_phases = sample_info.gt_phases
+        var.gt_depths = sample_info.gt_depths
+        var.gt_ref_depths = sample_info.gt_ref_depths
+        var.gt_alt_depths = sample_info.gt_alt_depths
+        var.gt_quals = sample_info.gt_quals
+        var.gt_copy_numbers = sample_info.gt_copy_numbers
+        var.gt_phred_likelihoods = sample_info.gt_phred_likelihoods
+        var.num_hom_ref = sample_info.num_hom_ref
+        var.num_het = sample_info.num_het
+        var.num_hom_alt = sample_info.num_hom_alt
+        var.num_unknown = sample_info.num_unknown
+        var.num_called = sample_info.num_called
+
+    def parse(self, line, set_self=True):
+        '''Return the next record in the file.'''
         cdef list row
-        try:
-            row = self.reader.next().rstrip().split('\t')
-        except StopIteration:
-            raise StopIteration
-        
+        row = line.split('\t')
+
         #CHROM
         cdef bytes chrom = row[0]
         if self._prepend_chr:
-            chrom = 'chr' + chr(chrom)
+            chrom = 'chr' + str(chrom)
         # POS
         cdef int pos = int(row[1])
         # ID
@@ -1108,128 +1121,19 @@
             fmt = row[8]
         except IndexError:
             fmt = None
-        
-        self.curr_record = \
-             _Record(chrom, pos, id, ref, alt, qual, filt, info, fmt, self._sample_indexes)
+
+        curr = _Record(chrom, pos, id, ref, alt, qual, filt, info, fmt, self._sample_indexes)
 
         # collect GENOTYPE information for the current VCF record (self.curr_record)
+        if set_self:
+            self.curr_record = curr
         if fmt is not None:
             if (len(self._orig_sample_indexes) == self.num_samples):
                 sample_info = self._parse_samples(row[9:], fmt)
             else:
                 sample_info = self._parse_samples([row[self._orig_sample_indexes[s] + 9] for s in self.samples], fmt)
-            
-            self.curr_record.samples = sample_info.samples
-            self.curr_record.gt_bases = sample_info.gt_bases
-            self.curr_record.gt_types = sample_info.gt_types
-            self.curr_record.gt_phases = sample_info.gt_phases
-            self.curr_record.gt_depths = sample_info.gt_depths
-            self.curr_record.gt_ref_depths = sample_info.gt_ref_depths
-            self.curr_record.gt_alt_depths = sample_info.gt_alt_depths
-            self.curr_record.gt_quals = sample_info.gt_quals
-            self.curr_record.num_hom_ref = sample_info.num_hom_ref
-            self.curr_record.num_het = sample_info.num_het
-            self.curr_record.num_hom_alt = sample_info.num_hom_alt
-            self.curr_record.num_unknown = sample_info.num_unknown
-            self.curr_record.num_called = sample_info.num_called
-
-=======
-        line = self.reader.next().rstrip()
-        self.parse(line)
->>>>>>> d13ce046
-        return self.curr_record
-
-
-    def _update_genotype_info(self, var, sample_info):
-        var.samples = sample_info.samples
-        var.gt_bases = sample_info.gt_bases
-        var.gt_types = sample_info.gt_types
-        var.gt_phases = sample_info.gt_phases
-        var.gt_depths = sample_info.gt_depths
-        var.gt_ref_depths = sample_info.gt_ref_depths
-        var.gt_alt_depths = sample_info.gt_alt_depths
-        var.gt_quals = sample_info.gt_quals
-        var.gt_copy_numbers = sample_info.gt_copy_numbers
-        var.gt_phred_likelihoods = sample_info.gt_phred_likelihoods
-        var.num_hom_ref = sample_info.num_hom_ref
-        var.num_het = sample_info.num_het
-        var.num_hom_alt = sample_info.num_hom_alt
-        var.num_unknown = sample_info.num_unknown
-        var.num_called = sample_info.num_called
-
-    def parse(self, line, set_self=True):
-        '''Return the next record in the file.'''
-        cdef list row
-        row = line.split('\t')
-
-        #CHROM
-        cdef bytes chrom = row[0]
-<<<<<<< HEAD
-        if other._prepend_chr:
-            chrom = 'chr' + chr(chrom)
-=======
-        if self._prepend_chr:
-            chrom = 'chr' + str(chrom)
->>>>>>> d13ce046
-        # POS
-        cdef int pos = int(row[1])
-        # ID
-        cdef bytes id = row[2]
-        #REF
-        cdef bytes ref = row[3]
-        #ALT
-        cdef list alt = self._map(str, row[4].split(','))
-        #QUAL
-        cdef object qual
-        if row[5] == b'.':
-            qual = None
-        else:
-            qual = float(row[5])
-        #FILT
-        cdef object filt = row[6].split(';') if ';' in row[6] else row[6]
-        ## if filt == b'PASS' or filt == b'.':
-        if filt == b'.':
-             filt = None
-        #INFO
-        cdef dict info = self._parse_info(row[7])
-        #FORMAT
-        cdef bytes fmt
-        try:
-            fmt = row[8]
-        except IndexError:
-            fmt = None
-
-        curr = _Record(chrom, pos, id, ref, alt, qual, filt, info, fmt, self._sample_indexes)
-
-        # collect GENOTYPE information for the current VCF record (self.curr_record)
-        if set_self:
-            self.curr_record = curr
-        if fmt is not None:
-<<<<<<< HEAD
-            if (len(other._orig_sample_indexes) == other.num_samples):
-                sample_info = other._parse_samples(row[9:], fmt)
-            else:
-                sample_info = other._parse_samples([row[other._orig_sample_indexes[s] + 9] for s in other.samples], fmt)
-            curr_record.samples = sample_info.samples
-            curr_record.gt_bases = sample_info.gt_bases
-            curr_record.gt_types = sample_info.gt_types
-            curr_record.gt_phases = sample_info.gt_phases
-            curr_record.gt_depths = sample_info.gt_depths
-            curr_record.gt_ref_depths = sample_info.gt_ref_depths
-            curr_record.gt_alt_depths = sample_info.gt_alt_depths
-            curr_record.gt_quals = sample_info.gt_quals
-            curr_record.num_hom_ref = sample_info.num_hom_ref
-            curr_record.num_het = sample_info.num_het
-            curr_record.num_hom_alt = sample_info.num_hom_alt
-            curr_record.num_unknown = sample_info.num_unknown
-            curr_record.num_called = sample_info.num_called
-
-        return curr_record
-=======
-            sample_info = self._parse_samples(row[9:], fmt)
             self._update_genotype_info(curr, sample_info)
         return curr
->>>>>>> d13ce046
 
     def fetch(self, chrom, start, end=None):
         """ fetch records from a Tabix indexed VCF, requires pysam
