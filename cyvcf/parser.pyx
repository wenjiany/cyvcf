--- conflicted
+++ resolved
@@ -1,5 +1,3 @@
-# cython: profile=True
-
 import collections
 import re
 import csv
@@ -189,32 +187,6 @@
 
     property gt_type:
 
-<<<<<<< HEAD
-    @property
-    def gt_type(self):
-        '''The type of genotype.
-           0 / 00000000 hom ref
-           1 / 00000001 het
-           2 / 00000010 missing
-           3 / 00000011 hom alt
-           hom_ref  = 0
-           het      = 1
-           hom_alt  = 3  (we don;t track _which+ ALT)
-           uncalled = 2
-        '''
-        # extract the numeric alleles of the gt string
-        gt_type = None
-        if self.called:
-            # grab the numeric alleles of the gt string; tokenize by phasing
-            phase_char = '/' if not self.phased else '|'
-            alleles = self.gt_nums.split(phase_char)
-            
-
-            if len(alleles) == 2:
-                (a1, a2) = alleles
-                if a1 == a2:
-                    if a1 == "0": 
-=======
         def __get__(self):
             '''The type of genotype.
                0 / 00000000 hom ref
@@ -243,7 +215,6 @@
                         gt_type = HET
                 elif len(alleles) == 1:
                     if alleles[0] == "0": 
->>>>>>> c6ee30a1
                         gt_type = HOM_REF
                     else: 
                         gt_type = HOM_ALT
@@ -1030,11 +1001,7 @@
                 samp_fmt, samp_fmt_types, samp_fmt_nums, sample.split(':')):
         
             # short circuit the most common
-<<<<<<< HEAD
-            if vals == '.' or vals == './.' or vals == '.|.':
-=======
-            if vals in ('.', './.', ""):
->>>>>>> c6ee30a1
+            if vals in ('.', './.', '.|.', ""):
                 sampdict[fmt] = None
                 continue
 
